name:
  stm-containers
version:
<<<<<<< HEAD
  0.2.16
=======
  1
>>>>>>> e15b74ca
synopsis:
  Containers for STM
description:
  This library is based on an STM-specialized implementation of
  Hash Array Mapped Trie.
  It provides efficient implementations of @Map@, @Set@
  and other data structures,
  which are marginally slower than their counterparts from \"unordered-containers\",
  but scale well on concurrent access patterns.
  .
  For details on performance of the library see
  <http://nikita-volkov.github.io/stm-containers/ this blog post>.
category:
  Data Structures, STM, Concurrency
homepage:
  https://github.com/nikita-volkov/stm-containers
bug-reports:
  https://github.com/nikita-volkov/stm-containers/issues
author:
  Nikita Volkov <nikita.y.volkov@mail.ru>
maintainer:
  Nikita Volkov <nikita.y.volkov@mail.ru>
copyright:
  (c) 2014, Nikita Volkov
license:
  MIT
license-file:
  LICENSE
build-type:
  Simple
cabal-version:
  >=1.10

source-repository head
  type:
    git
  location:
    git://github.com/nikita-volkov/stm-containers.git

library
  hs-source-dirs:
    library
<<<<<<< HEAD
  other-modules:
    STMContainers.Prelude
    STMContainers.WordArray.Indices
    STMContainers.WordArray
    STMContainers.SizedArray
    STMContainers.HAMT.Level
    STMContainers.HAMT.Nodes
    STMContainers.HAMT
  exposed-modules:
    STMContainers.Bimap
    STMContainers.Multimap
    STMContainers.Map
    STMContainers.Set
  build-depends:
    -- data:
    hashable < 2,
    -- control:
    list-t >= 0.2 && < 2,
    focus >= 0.1.2 && < 0.2,
    transformers >= 0.3 && < 0.6,
    -- general:
    primitive >= 0.5 && < 0.7,
    base-prelude < 2,
    base < 5
=======
>>>>>>> e15b74ca
  default-extensions:
    Arrows, BangPatterns, ConstraintKinds, DataKinds, DefaultSignatures, DeriveDataTypeable, DeriveFoldable, DeriveFunctor, DeriveGeneric, DeriveTraversable, EmptyDataDecls, FlexibleContexts, FlexibleInstances, FunctionalDependencies, GADTs, GeneralizedNewtypeDeriving, LambdaCase, LiberalTypeSynonyms, MagicHash, MultiParamTypeClasses, MultiWayIf, NoImplicitPrelude, NoMonomorphismRestriction, OverloadedStrings, PatternGuards, PatternSynonyms, ParallelListComp, QuasiQuotes, RankNTypes, RecordWildCards, ScopedTypeVariables, StandaloneDeriving, TemplateHaskell, TupleSections, TypeFamilies, TypeOperators, UnboxedTuples
  default-language:
    Haskell2010
  exposed-modules:
    StmContainers.Map
    StmContainers.Set
    StmContainers.Bimap
    StmContainers.Multimap
  other-modules:
<<<<<<< HEAD
    WordArrayTests.Update
    STMContainers.Prelude
    STMContainers.WordArray
    STMContainers.WordArray.Indices
  build-depends:
    -- testing:
    free >= 4.6 && < 6,
    mtl == 2.*,
    QuickCheck >= 2.6 && < 3,
    HTF == 0.13.*,
    -- data:
    hashable,
    -- control:
    list-t,
    focus,
    transformers,
    -- debugging:
    loch-th == 0.2.*,
    placeholders == 0.1.*,
    -- general:
    primitive,
    mtl-prelude < 3,
    base-prelude,
    base
  default-extensions:
    Arrows, BangPatterns, ConstraintKinds, DataKinds, DefaultSignatures, DeriveDataTypeable, DeriveFoldable, DeriveFunctor, DeriveGeneric, DeriveTraversable, EmptyDataDecls, FlexibleContexts, FlexibleInstances, FunctionalDependencies, GADTs, GeneralizedNewtypeDeriving, LambdaCase, LiberalTypeSynonyms, MagicHash, MultiParamTypeClasses, MultiWayIf, NoImplicitPrelude, NoMonomorphismRestriction, OverloadedStrings, PatternGuards, ParallelListComp, QuasiQuotes, RankNTypes, RecordWildCards, ScopedTypeVariables, StandaloneDeriving, TemplateHaskell, TupleSections, TypeFamilies, TypeOperators, UnboxedTuples
  default-language:
    Haskell2010
=======
    StmContainers.Prelude
  build-depends:
    base <5,
    deferred-folds >=0.6.6 && <0.7,
    focus >=0.11.3 && <0.12,
    hashable <2,
    stm-hamt >=0.3 && <0.4,
    transformers >=0.5 && <0.6
>>>>>>> e15b74ca

test-suite test
  type:
    exitcode-stdio-1.0
  hs-source-dirs:
<<<<<<< HEAD
    executables
  main-is:
    APITests.hs
  other-modules:
    APITests.MapTests
    APITests.MapTests.Update
  build-depends:
    QuickCheck >= 2.7 && < 3,
    HTF == 0.13.*,
    stm-containers,
    -- debugging:
    loch-th == 0.2.*,
    placeholders == 0.1.*,
    -- general:
    list-t,
    focus,
    unordered-containers == 0.2.*,
    free >= 4.6 && < 6,
    mtl == 2.*,
    hashable,
    mtl-prelude < 3,
    base-prelude,
    base
=======
    test
>>>>>>> e15b74ca
  default-extensions:
    Arrows, BangPatterns, ConstraintKinds, DataKinds, DefaultSignatures, DeriveDataTypeable, DeriveFoldable, DeriveFunctor, DeriveGeneric, DeriveTraversable, EmptyDataDecls, FlexibleContexts, FlexibleInstances, FunctionalDependencies, GADTs, GeneralizedNewtypeDeriving, LambdaCase, LiberalTypeSynonyms, MagicHash, MultiParamTypeClasses, MultiWayIf, NoImplicitPrelude, NoMonomorphismRestriction, OverloadedStrings, PatternGuards, PatternSynonyms, ParallelListComp, QuasiQuotes, RankNTypes, RecordWildCards, ScopedTypeVariables, StandaloneDeriving, TemplateHaskell, TupleSections, TypeFamilies, TypeOperators, UnboxedTuples
  default-language:
    Haskell2010
  main-is:
<<<<<<< HEAD
    InsertionBench.hs
  ghc-options:
    -O2 -threaded "-with-rtsopts=-N"
  default-extensions:
    Arrows, BangPatterns, ConstraintKinds, DataKinds, DefaultSignatures, DeriveDataTypeable, DeriveFoldable, DeriveFunctor, DeriveGeneric, DeriveTraversable, EmptyDataDecls, FlexibleContexts, FlexibleInstances, FunctionalDependencies, GADTs, GeneralizedNewtypeDeriving, LambdaCase, LiberalTypeSynonyms, MagicHash, MultiParamTypeClasses, MultiWayIf, NoImplicitPrelude, NoMonomorphismRestriction, OverloadedStrings, PatternGuards, ParallelListComp, QuasiQuotes, RankNTypes, RecordWildCards, ScopedTypeVariables, StandaloneDeriving, TemplateHaskell, TupleSections, TypeFamilies, TypeOperators, UnboxedTuples
  default-language:
    Haskell2010
  build-depends:
    mwc-random == 0.14.*,
    mwc-random-monad == 0.7.*,
    criterion == 1.5.*,
    -- data:
    text < 2,
    list-t,
    focus,
    hashable,
    hashtables >= 1.1 && < 1.3,
    containers >= 0.5 && < 0.7,
    unordered-containers == 0.2.*,
    stm-containers,
    -- debugging:
    loch-th == 0.2.*,
    placeholders == 0.1.*,
    -- general:
    base-prelude,
    base


benchmark concurrent-insertion-bench
  type:
    exitcode-stdio-1.0
  hs-source-dirs:
    executables
  main-is:
    ConcurrentInsertionBench.hs
  ghc-options:
    -O2 -threaded "-with-rtsopts=-N"
  default-extensions:
    Arrows, BangPatterns, ConstraintKinds, DataKinds, DefaultSignatures, DeriveDataTypeable, DeriveFoldable, DeriveFunctor, DeriveGeneric, DeriveTraversable, EmptyDataDecls, FlexibleContexts, FlexibleInstances, FunctionalDependencies, GADTs, GeneralizedNewtypeDeriving, LambdaCase, LiberalTypeSynonyms, MagicHash, MultiParamTypeClasses, MultiWayIf, NoImplicitPrelude, NoMonomorphismRestriction, OverloadedStrings, PatternGuards, ParallelListComp, QuasiQuotes, RankNTypes, RecordWildCards, ScopedTypeVariables, StandaloneDeriving, TemplateHaskell, TupleSections, TypeFamilies, TypeOperators, UnboxedTuples
  default-language:
    Haskell2010
  build-depends:
    criterion == 1.5.*,
    mwc-random == 0.14.*,
    mwc-random-monad == 0.7.*,
    -- data:
    vector,
    text < 2,
    list-t,
    focus,
    unordered-containers == 0.2.*,
    hashable,
    stm-containers,
    -- debugging:
    loch-th == 0.2.*,
    placeholders == 0.1.*,
    -- general:
    free >= 4.5 && < 6,
    async >= 2.0 && < 3,
    base-prelude,
    base


benchmark concurrent-transactions-bench
  type:
    exitcode-stdio-1.0
  hs-source-dirs:
    executables
  main-is:
    ConcurrentTransactionsBench.hs
  ghc-options:
    -O2 -threaded "-with-rtsopts=-N"
  default-extensions:
    Arrows, BangPatterns, ConstraintKinds, DataKinds, DefaultSignatures, DeriveDataTypeable, DeriveFoldable, DeriveFunctor, DeriveGeneric, DeriveTraversable, EmptyDataDecls, FlexibleContexts, FlexibleInstances, FunctionalDependencies, GADTs, GeneralizedNewtypeDeriving, LambdaCase, LiberalTypeSynonyms, MagicHash, MultiParamTypeClasses, MultiWayIf, NoImplicitPrelude, NoMonomorphismRestriction, OverloadedStrings, PatternGuards, ParallelListComp, QuasiQuotes, RankNTypes, RecordWildCards, ScopedTypeVariables, StandaloneDeriving, TemplateHaskell, TupleSections, TypeFamilies, TypeOperators, UnboxedTuples
  default-language:
    Haskell2010
  build-depends:
    criterion == 1.5.*,
    mwc-random == 0.14.*,
    mwc-random-monad == 0.7.*,
    -- data:
    containers >= 0.5 && < 0.7,
    text < 2,
    list-t,
    focus,
    unordered-containers == 0.2.*,
    hashable,
    stm-containers,
    -- debugging:
    loch-th == 0.2.*,
    placeholders == 0.1.*,
    -- general:
    mtl == 2.*,
    free >= 4.5 && < 6,
    async >= 2.0 && < 3,
    mtl-prelude < 3,
    base-prelude,
    base
=======
    Main.hs
  other-modules:
    Main.MapTests
    Main.MapTests.Update
  build-depends:
    deferred-folds,
    focus,
    foldl >=1.4 && <2,
    free >=4.6 && <6,
    HTF ==0.13.*,
    QuickCheck >=2.7 && <3,
    rerebase >=1 && <2,
    stm-containers
>>>>>>> e15b74ca
<|MERGE_RESOLUTION|>--- conflicted
+++ resolved
@@ -1,11 +1,7 @@
 name:
   stm-containers
 version:
-<<<<<<< HEAD
-  0.2.16
-=======
   1
->>>>>>> e15b74ca
 synopsis:
   Containers for STM
 description:
@@ -48,33 +44,6 @@
 library
   hs-source-dirs:
     library
-<<<<<<< HEAD
-  other-modules:
-    STMContainers.Prelude
-    STMContainers.WordArray.Indices
-    STMContainers.WordArray
-    STMContainers.SizedArray
-    STMContainers.HAMT.Level
-    STMContainers.HAMT.Nodes
-    STMContainers.HAMT
-  exposed-modules:
-    STMContainers.Bimap
-    STMContainers.Multimap
-    STMContainers.Map
-    STMContainers.Set
-  build-depends:
-    -- data:
-    hashable < 2,
-    -- control:
-    list-t >= 0.2 && < 2,
-    focus >= 0.1.2 && < 0.2,
-    transformers >= 0.3 && < 0.6,
-    -- general:
-    primitive >= 0.5 && < 0.7,
-    base-prelude < 2,
-    base < 5
-=======
->>>>>>> e15b74ca
   default-extensions:
     Arrows, BangPatterns, ConstraintKinds, DataKinds, DefaultSignatures, DeriveDataTypeable, DeriveFoldable, DeriveFunctor, DeriveGeneric, DeriveTraversable, EmptyDataDecls, FlexibleContexts, FlexibleInstances, FunctionalDependencies, GADTs, GeneralizedNewtypeDeriving, LambdaCase, LiberalTypeSynonyms, MagicHash, MultiParamTypeClasses, MultiWayIf, NoImplicitPrelude, NoMonomorphismRestriction, OverloadedStrings, PatternGuards, PatternSynonyms, ParallelListComp, QuasiQuotes, RankNTypes, RecordWildCards, ScopedTypeVariables, StandaloneDeriving, TemplateHaskell, TupleSections, TypeFamilies, TypeOperators, UnboxedTuples
   default-language:
@@ -85,36 +54,6 @@
     StmContainers.Bimap
     StmContainers.Multimap
   other-modules:
-<<<<<<< HEAD
-    WordArrayTests.Update
-    STMContainers.Prelude
-    STMContainers.WordArray
-    STMContainers.WordArray.Indices
-  build-depends:
-    -- testing:
-    free >= 4.6 && < 6,
-    mtl == 2.*,
-    QuickCheck >= 2.6 && < 3,
-    HTF == 0.13.*,
-    -- data:
-    hashable,
-    -- control:
-    list-t,
-    focus,
-    transformers,
-    -- debugging:
-    loch-th == 0.2.*,
-    placeholders == 0.1.*,
-    -- general:
-    primitive,
-    mtl-prelude < 3,
-    base-prelude,
-    base
-  default-extensions:
-    Arrows, BangPatterns, ConstraintKinds, DataKinds, DefaultSignatures, DeriveDataTypeable, DeriveFoldable, DeriveFunctor, DeriveGeneric, DeriveTraversable, EmptyDataDecls, FlexibleContexts, FlexibleInstances, FunctionalDependencies, GADTs, GeneralizedNewtypeDeriving, LambdaCase, LiberalTypeSynonyms, MagicHash, MultiParamTypeClasses, MultiWayIf, NoImplicitPrelude, NoMonomorphismRestriction, OverloadedStrings, PatternGuards, ParallelListComp, QuasiQuotes, RankNTypes, RecordWildCards, ScopedTypeVariables, StandaloneDeriving, TemplateHaskell, TupleSections, TypeFamilies, TypeOperators, UnboxedTuples
-  default-language:
-    Haskell2010
-=======
     StmContainers.Prelude
   build-depends:
     base <5,
@@ -123,144 +62,17 @@
     hashable <2,
     stm-hamt >=0.3 && <0.4,
     transformers >=0.5 && <0.6
->>>>>>> e15b74ca
 
 test-suite test
   type:
     exitcode-stdio-1.0
   hs-source-dirs:
-<<<<<<< HEAD
-    executables
-  main-is:
-    APITests.hs
-  other-modules:
-    APITests.MapTests
-    APITests.MapTests.Update
-  build-depends:
-    QuickCheck >= 2.7 && < 3,
-    HTF == 0.13.*,
-    stm-containers,
-    -- debugging:
-    loch-th == 0.2.*,
-    placeholders == 0.1.*,
-    -- general:
-    list-t,
-    focus,
-    unordered-containers == 0.2.*,
-    free >= 4.6 && < 6,
-    mtl == 2.*,
-    hashable,
-    mtl-prelude < 3,
-    base-prelude,
-    base
-=======
     test
->>>>>>> e15b74ca
   default-extensions:
     Arrows, BangPatterns, ConstraintKinds, DataKinds, DefaultSignatures, DeriveDataTypeable, DeriveFoldable, DeriveFunctor, DeriveGeneric, DeriveTraversable, EmptyDataDecls, FlexibleContexts, FlexibleInstances, FunctionalDependencies, GADTs, GeneralizedNewtypeDeriving, LambdaCase, LiberalTypeSynonyms, MagicHash, MultiParamTypeClasses, MultiWayIf, NoImplicitPrelude, NoMonomorphismRestriction, OverloadedStrings, PatternGuards, PatternSynonyms, ParallelListComp, QuasiQuotes, RankNTypes, RecordWildCards, ScopedTypeVariables, StandaloneDeriving, TemplateHaskell, TupleSections, TypeFamilies, TypeOperators, UnboxedTuples
   default-language:
     Haskell2010
   main-is:
-<<<<<<< HEAD
-    InsertionBench.hs
-  ghc-options:
-    -O2 -threaded "-with-rtsopts=-N"
-  default-extensions:
-    Arrows, BangPatterns, ConstraintKinds, DataKinds, DefaultSignatures, DeriveDataTypeable, DeriveFoldable, DeriveFunctor, DeriveGeneric, DeriveTraversable, EmptyDataDecls, FlexibleContexts, FlexibleInstances, FunctionalDependencies, GADTs, GeneralizedNewtypeDeriving, LambdaCase, LiberalTypeSynonyms, MagicHash, MultiParamTypeClasses, MultiWayIf, NoImplicitPrelude, NoMonomorphismRestriction, OverloadedStrings, PatternGuards, ParallelListComp, QuasiQuotes, RankNTypes, RecordWildCards, ScopedTypeVariables, StandaloneDeriving, TemplateHaskell, TupleSections, TypeFamilies, TypeOperators, UnboxedTuples
-  default-language:
-    Haskell2010
-  build-depends:
-    mwc-random == 0.14.*,
-    mwc-random-monad == 0.7.*,
-    criterion == 1.5.*,
-    -- data:
-    text < 2,
-    list-t,
-    focus,
-    hashable,
-    hashtables >= 1.1 && < 1.3,
-    containers >= 0.5 && < 0.7,
-    unordered-containers == 0.2.*,
-    stm-containers,
-    -- debugging:
-    loch-th == 0.2.*,
-    placeholders == 0.1.*,
-    -- general:
-    base-prelude,
-    base
-
-
-benchmark concurrent-insertion-bench
-  type:
-    exitcode-stdio-1.0
-  hs-source-dirs:
-    executables
-  main-is:
-    ConcurrentInsertionBench.hs
-  ghc-options:
-    -O2 -threaded "-with-rtsopts=-N"
-  default-extensions:
-    Arrows, BangPatterns, ConstraintKinds, DataKinds, DefaultSignatures, DeriveDataTypeable, DeriveFoldable, DeriveFunctor, DeriveGeneric, DeriveTraversable, EmptyDataDecls, FlexibleContexts, FlexibleInstances, FunctionalDependencies, GADTs, GeneralizedNewtypeDeriving, LambdaCase, LiberalTypeSynonyms, MagicHash, MultiParamTypeClasses, MultiWayIf, NoImplicitPrelude, NoMonomorphismRestriction, OverloadedStrings, PatternGuards, ParallelListComp, QuasiQuotes, RankNTypes, RecordWildCards, ScopedTypeVariables, StandaloneDeriving, TemplateHaskell, TupleSections, TypeFamilies, TypeOperators, UnboxedTuples
-  default-language:
-    Haskell2010
-  build-depends:
-    criterion == 1.5.*,
-    mwc-random == 0.14.*,
-    mwc-random-monad == 0.7.*,
-    -- data:
-    vector,
-    text < 2,
-    list-t,
-    focus,
-    unordered-containers == 0.2.*,
-    hashable,
-    stm-containers,
-    -- debugging:
-    loch-th == 0.2.*,
-    placeholders == 0.1.*,
-    -- general:
-    free >= 4.5 && < 6,
-    async >= 2.0 && < 3,
-    base-prelude,
-    base
-
-
-benchmark concurrent-transactions-bench
-  type:
-    exitcode-stdio-1.0
-  hs-source-dirs:
-    executables
-  main-is:
-    ConcurrentTransactionsBench.hs
-  ghc-options:
-    -O2 -threaded "-with-rtsopts=-N"
-  default-extensions:
-    Arrows, BangPatterns, ConstraintKinds, DataKinds, DefaultSignatures, DeriveDataTypeable, DeriveFoldable, DeriveFunctor, DeriveGeneric, DeriveTraversable, EmptyDataDecls, FlexibleContexts, FlexibleInstances, FunctionalDependencies, GADTs, GeneralizedNewtypeDeriving, LambdaCase, LiberalTypeSynonyms, MagicHash, MultiParamTypeClasses, MultiWayIf, NoImplicitPrelude, NoMonomorphismRestriction, OverloadedStrings, PatternGuards, ParallelListComp, QuasiQuotes, RankNTypes, RecordWildCards, ScopedTypeVariables, StandaloneDeriving, TemplateHaskell, TupleSections, TypeFamilies, TypeOperators, UnboxedTuples
-  default-language:
-    Haskell2010
-  build-depends:
-    criterion == 1.5.*,
-    mwc-random == 0.14.*,
-    mwc-random-monad == 0.7.*,
-    -- data:
-    containers >= 0.5 && < 0.7,
-    text < 2,
-    list-t,
-    focus,
-    unordered-containers == 0.2.*,
-    hashable,
-    stm-containers,
-    -- debugging:
-    loch-th == 0.2.*,
-    placeholders == 0.1.*,
-    -- general:
-    mtl == 2.*,
-    free >= 4.5 && < 6,
-    async >= 2.0 && < 3,
-    mtl-prelude < 3,
-    base-prelude,
-    base
-=======
     Main.hs
   other-modules:
     Main.MapTests
@@ -273,5 +85,4 @@
     HTF ==0.13.*,
     QuickCheck >=2.7 && <3,
     rerebase >=1 && <2,
-    stm-containers
->>>>>>> e15b74ca
+    stm-containers